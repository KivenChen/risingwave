--- conflicted
+++ resolved
@@ -46,27 +46,23 @@
 impl<S: StateStore> DedupPkCellBasedTable<S> {
     pub fn new_dedup_pk_cell_based_table(
         keyspace: Keyspace<S>,
-        column_descs: Vec<ColumnDesc>,
+        columns: Vec<ColumnDesc>,
         order_types: Vec<OrderType>,
+        pk_indices: Vec<usize>,
         dist_key_indices: Option<Vec<usize>>,
-        pk_indices: Vec<usize>,
     ) -> Self {
-        let column_ids = column_descs.iter().map(|d| d.column_id).collect_vec();
-        let schema = Schema::new(column_descs.iter().map(Into::into).collect_vec());
-        let pk_serializer = OrderedRowSerializer::new(order_types);
+        let column_ids = columns.iter().map(|c| c.column_id).collect_vec();
         let cell_based_row_serializer =
-            DedupPkCellBasedRowSerializer::new(&pk_indices, &column_descs, &column_ids);
-
-        Self {
+            DedupPkCellBasedRowSerializer::new(&pk_indices, &columns, &column_ids);
+
+        Self::new_extended(
             keyspace,
-            schema,
-            mapping: Arc::new(make_column_desc_index(column_descs.clone())),
-            column_descs,
-            pk_serializer,
+            columns,
+            order_types,
+            pk_indices,
+            dist_key_indices,
             cell_based_row_serializer,
-            column_ids,
-            dist_key_indices,
-        }
+        )
     }
 }
 
@@ -74,103 +70,12 @@
 
 impl<S: StateStore> CellBasedTable<S> {
     pub fn new(
-        keyspace: Keyspace<S>,
-        column_descs: Vec<ColumnDesc>,
-        order_types: Vec<OrderType>,
-        dist_key_indices: Option<Vec<usize>>,
-    ) -> Self {
-        let column_ids = column_descs.iter().map(|d| d.column_id).collect_vec();
-        let schema = Schema::new(column_descs.iter().map(Into::into).collect_vec());
-        let pk_serializer = OrderedRowSerializer::new(order_types);
-        let cell_based_row_serializer = CellBasedRowSerializer::new(column_ids.clone());
-
-        Self {
-            keyspace,
-            schema,
-            mapping: Arc::new(make_column_desc_index(column_descs.clone())),
-            column_descs,
-            pk_serializer,
-            cell_based_row_serializer,
-            column_ids,
-            dist_key_indices,
-        }
-    }
-
-    pub fn new_for_test(
-        keyspace: Keyspace<S>,
-        column_descs: Vec<ColumnDesc>,
-        order_types: Vec<OrderType>,
-    ) -> Self {
-        CellBasedTable::new(keyspace, column_descs, order_types, None)
-    }
-}
-
-/// `CellBasedTable` is the interface accessing relational data in KV(`StateStore`) with encoding
-/// format: [keyspace | pk | `column_id` (4B)] -> value.
-/// if the key of the column id does not exist, it will be Null in the relation
-#[derive(Clone)]
-pub struct CellBasedTableExtended<S: StateStore, SER: CellSerializer> {
-    /// The keyspace that the pk and value of the original table has.
-    keyspace: Keyspace<S>,
-
-    /// All columns of this table. Note that this is different from the output columns in
-    /// `mapping.output_columns`.
-    #[allow(dead_code)]
-    table_columns: Vec<ColumnDesc>,
-
-    /// The schema of the output columns, i.e., this table VIEWED BY some executor like
-    /// RowSeqScanExecutor.
-    schema: Schema,
-
-    /// Used for serializing the primary key.
-    pk_serializer: OrderedRowSerializer,
-
-    /// Used for serializing the row.
-    cell_based_row_serializer: SER,
-
-    /// Mapping from column id to column index. Used for deserializing the row.
-    mapping: Arc<ColumnDescMapping>,
-
-    /// Indices of primary keys.
-    /// Note that the index is based on the all columns of the table, instead of the output ones.
-    // FIXME: revisit constructions and usages.
-    pk_indices: Vec<usize>,
-
-    /// Indices of distribution keys for computing vnode. None if vnode falls to default value.
-    /// Note that the index is based on the all columns of the table, instead of the output ones.
-    // FIXME: revisit constructions and usages.
-    dist_key_indices: Option<Vec<usize>>,
-}
-
-impl<S: StateStore, SER: CellSerializer> std::fmt::Debug for CellBasedTableExtended<S, SER> {
-    fn fmt(&self, f: &mut std::fmt::Formatter<'_>) -> std::fmt::Result {
-        f.debug_struct("CellBasedTable").finish_non_exhaustive()
-    }
-}
-
-fn err(rw: impl Into<RwError>) -> StorageError {
-    StorageError::CellBasedTable(rw.into())
-}
-
-<<<<<<< HEAD
-impl<S: StateStore, SER: CellSerializer> CellBasedTableExtended<S, SER> {
-    pub fn new_extended(
-=======
-impl<S: StateStore> CellBasedTable<S> {
-    /// Create a [`CellBasedTable`] given a complete set of `columns`.
-    pub fn new(
->>>>>>> 4e66ca3d
         keyspace: Keyspace<S>,
         columns: Vec<ColumnDesc>,
         order_types: Vec<OrderType>,
         pk_indices: Vec<usize>,
         dist_key_indices: Option<Vec<usize>>,
-        cell_based_row_serializer: SER,
     ) -> Self {
-<<<<<<< HEAD
-        let column_ids = column_descs.iter().map(|d| d.column_id).collect();
-        let schema = Schema::new(column_descs.iter().map(Into::into).collect_vec());
-=======
         let column_ids = columns.iter().map(|c| c.column_id).collect();
 
         Self::new_partial(
@@ -183,8 +88,6 @@
         )
     }
 
-    /// Create a [`CellBasedTable`] given a complete set of `columns` and a partial set of
-    /// `column_ids`. The output will only contains columns with the given ids in the same order.
     pub fn new_partial(
         keyspace: Keyspace<S>,
         table_columns: Vec<ColumnDesc>,
@@ -193,9 +96,112 @@
         pk_indices: Vec<usize>,
         dist_key_indices: Option<Vec<usize>>,
     ) -> Self {
+        let cell_based_row_serializer = CellBasedRowSerializer::new(column_ids.clone());
+
+        Self::new_partial_extended(
+            keyspace,
+            table_columns,
+            column_ids,
+            order_types,
+            pk_indices,
+            dist_key_indices,
+            cell_based_row_serializer,
+        )
+    }
+
+    pub fn new_for_test(
+        keyspace: Keyspace<S>,
+        column_descs: Vec<ColumnDesc>,
+        order_types: Vec<OrderType>,
+        pk_indices: Vec<usize>,
+    ) -> Self {
+        CellBasedTable::new(keyspace, column_descs, order_types, pk_indices, None)
+    }
+}
+
+/// `CellBasedTable` is the interface accessing relational data in KV(`StateStore`) with encoding
+/// format: [keyspace | pk | `column_id` (4B)] -> value.
+/// if the key of the column id does not exist, it will be Null in the relation
+#[derive(Clone)]
+pub struct CellBasedTableExtended<S: StateStore, SER: CellSerializer> {
+    /// The keyspace that the pk and value of the original table has.
+    keyspace: Keyspace<S>,
+
+    /// All columns of this table. Note that this is different from the output columns in
+    /// `mapping.output_columns`.
+    #[allow(dead_code)]
+    table_columns: Vec<ColumnDesc>,
+
+    /// The schema of the output columns, i.e., this table VIEWED BY some executor like
+    /// RowSeqScanExecutor.
+    schema: Schema,
+
+    /// Used for serializing the primary key.
+    pk_serializer: OrderedRowSerializer,
+
+    /// Used for serializing the row.
+    cell_based_row_serializer: SER,
+
+    /// Mapping from column id to column index. Used for deserializing the row.
+    mapping: Arc<ColumnDescMapping>,
+
+    /// Indices of primary keys.
+    /// Note that the index is based on the all columns of the table, instead of the output ones.
+    // FIXME: revisit constructions and usages.
+    pk_indices: Vec<usize>,
+
+    /// Indices of distribution keys for computing vnode. None if vnode falls to default value.
+    /// Note that the index is based on the all columns of the table, instead of the output ones.
+    // FIXME: revisit constructions and usages.
+    dist_key_indices: Option<Vec<usize>>,
+}
+
+impl<S: StateStore, SER: CellSerializer> std::fmt::Debug for CellBasedTableExtended<S, SER> {
+    fn fmt(&self, f: &mut std::fmt::Formatter<'_>) -> std::fmt::Result {
+        f.debug_struct("CellBasedTable").finish_non_exhaustive()
+    }
+}
+
+fn err(rw: impl Into<RwError>) -> StorageError {
+    StorageError::CellBasedTable(rw.into())
+}
+
+impl<S: StateStore, SER: CellSerializer> CellBasedTableExtended<S, SER> {
+    /// Create a [`CellBasedTable`] given a complete set of `columns`.
+    pub fn new_extended(
+        keyspace: Keyspace<S>,
+        columns: Vec<ColumnDesc>,
+        order_types: Vec<OrderType>,
+        pk_indices: Vec<usize>,
+        dist_key_indices: Option<Vec<usize>>,
+        cell_based_row_serializer: SER,
+    ) -> Self {
+        let column_ids = columns.iter().map(|c| c.column_id).collect();
+
+        Self::new_partial_extended(
+            keyspace,
+            columns,
+            column_ids,
+            order_types,
+            pk_indices,
+            dist_key_indices,
+            cell_based_row_serializer,
+        )
+    }
+
+    /// Create a [`CellBasedTable`] given a complete set of `columns` and a partial set of
+    /// `column_ids`. The output will only contains columns with the given ids in the same order.
+    pub fn new_partial_extended(
+        keyspace: Keyspace<S>,
+        table_columns: Vec<ColumnDesc>,
+        column_ids: Vec<ColumnId>,
+        order_types: Vec<OrderType>,
+        pk_indices: Vec<usize>,
+        dist_key_indices: Option<Vec<usize>>,
+        cell_based_row_serializer: SER,
+    ) -> Self {
         let mapping = ColumnDescMapping::new_partial(&table_columns, &column_ids);
         let schema = Schema::new(mapping.output_columns.iter().map(Into::into).collect());
->>>>>>> 4e66ca3d
         let pk_serializer = OrderedRowSerializer::new(order_types);
 
         Self {
@@ -203,37 +209,11 @@
             table_columns,
             schema,
             pk_serializer,
-<<<<<<< HEAD
             cell_based_row_serializer,
-            column_ids,
-=======
-            cell_based_row_serializer: CellBasedRowSerializer::new(column_ids),
             mapping,
             pk_indices,
->>>>>>> 4e66ca3d
             dist_key_indices,
         }
-    }
-
-    pub fn new_for_test_extended(
-        keyspace: Keyspace<S>,
-        column_descs: Vec<ColumnDesc>,
-        order_types: Vec<OrderType>,
-<<<<<<< HEAD
-        cell_based_row_serializer: SER,
-    ) -> Self {
-        Self::new_extended(
-            keyspace,
-            column_descs,
-            order_types,
-            None,
-            cell_based_row_serializer,
-        )
-=======
-        pk_indices: Vec<usize>,
-    ) -> Self {
-        Self::new(keyspace, column_descs, order_types, pk_indices, None)
->>>>>>> 4e66ca3d
     }
 
     pub fn schema(&self) -> &Schema {
@@ -249,7 +229,7 @@
     }
 
     pub(super) fn column_ids(&self) -> &[ColumnId] {
-        &self.cell_based_row_serializer.column_ids
+        &self.cell_based_row_serializer.column_ids()
     }
 
     /// Returns whether the output columns are a complete set of the table's.
