// Copyright 2022 Singularity Data
//
// Licensed under the Apache License, Version 2.0 (the "License");
// you may not use this file except in compliance with the License.
// You may obtain a copy of the License at
//
// http://www.apache.org/licenses/LICENSE-2.0
//
// Unless required by applicable law or agreed to in writing, software
// distributed under the License is distributed on an "AS IS" BASIS,
// WITHOUT WARRANTIES OR CONDITIONS OF ANY KIND, either express or implied.
// See the License for the specific language governing permissions and
// limitations under the License.

use std::borrow::Cow;
use std::cmp::Ordering;
use std::marker::PhantomData;
use std::ops::{Index, RangeBounds};

use futures::{pin_mut, Stream, StreamExt};
use futures_async_stream::try_stream;
use risingwave_common::array::Row;
use risingwave_common::catalog::ColumnDesc;
use risingwave_common::util::ordered::{serialize_pk, OrderedRowSerializer};
use risingwave_common::util::sort_util::OrderType;
use risingwave_hummock_sdk::key::range_of_prefix;

<<<<<<< HEAD
use super::cell_based_table::{CellBasedTable, CellBasedTableExtended, DedupPkCellBasedTable};
=======
use super::cell_based_table::{CellBasedTable, READ_WRITE};
>>>>>>> 68be2299
use super::mem_table::{MemTable, RowOp};
use crate::cell_based_row_serializer::CellBasedRowSerializer;
use crate::cell_serializer::CellSerializer;
use crate::dedup_pk_cell_based_row_serializer::DedupPkCellBasedRowSerializer;
use crate::error::{StorageError, StorageResult};
use crate::{Keyspace, StateStore};

/// Identical to `StateTable`. Used when we want to
/// rows to have dedup pk cell encoding.
pub type DedupPkStateTable<S> = StateTableExtended<S, DedupPkCellBasedRowSerializer>;

/// Constructor for `DedupPkStateTable`.
/// We instantiate `DedupPkCellBasedRowSerializer` with `pk_indices`
/// and `column_descs` here. These are used to determine which
/// pk datums to filter out.
impl<S: StateStore> DedupPkStateTable<S> {
    pub fn new_dedup_pk_state_table(
        keyspace: Keyspace<S>,
        column_descs: Vec<ColumnDesc>,
        order_types: Vec<OrderType>,
        dist_key_indices: Option<Vec<usize>>,
        pk_indices: Vec<usize>,
    ) -> Self {
        Self {
            mem_table: MemTable::new(),
            cell_based_table: DedupPkCellBasedTable::new_dedup_pk_cell_based_table(
                keyspace,
                column_descs,
                order_types,
                pk_indices,
                dist_key_indices,
            ),
        }
    }
}

/// `StateTable` is the interface accessing relational data in KV(`StateStore`) with encoding.
pub type StateTable<S> = StateTableExtended<S, CellBasedRowSerializer>;

impl<S: StateStore> StateTable<S> {
    pub fn new(
        keyspace: Keyspace<S>,
        column_descs: Vec<ColumnDesc>,
        order_types: Vec<OrderType>,
        dist_key_indices: Option<Vec<usize>>,
        pk_indices: Vec<usize>,
    ) -> Self {
        Self {
            mem_table: MemTable::new(),
            cell_based_table: CellBasedTable::new(
                keyspace,
                column_descs,
                order_types,
                pk_indices,
                dist_key_indices,
            ),
        }
    }
}

/// `StateTableExtended` is the interface accessing relational data in KV(`StateStore`) with
/// encoding, using `CellSerializer` for row to cell serializing.
#[derive(Clone)]
pub struct StateTableExtended<S: StateStore, SER: CellSerializer> {
    /// buffer key/values
    mem_table: MemTable,

    /// Relation layer
<<<<<<< HEAD
    cell_based_table: CellBasedTableExtended<S, SER>,
=======
    cell_based_table: CellBasedTable<S, READ_WRITE>,
>>>>>>> 68be2299
}

impl<S: StateStore, SER: CellSerializer> StateTableExtended<S, SER> {
    pub fn new_extended(
        keyspace: Keyspace<S>,
        column_descs: Vec<ColumnDesc>,
        order_types: Vec<OrderType>,
        dist_key_indices: Option<Vec<usize>>,
        pk_indices: Vec<usize>,
        cell_based_row_serializer: SER,
    ) -> Self {
        Self {
            mem_table: MemTable::new(),
            cell_based_table: CellBasedTableExtended::new_extended(
                keyspace,
                column_descs,
                order_types,
                pk_indices,
                dist_key_indices,
                cell_based_row_serializer,
            ),
        }
    }

    /// Get the underlying [`CellBasedTable`]. Should only be used for tests.
<<<<<<< HEAD
    pub fn cell_based_table(&self) -> &CellBasedTableExtended<S, SER> {
=======
    pub fn cell_based_table(&self) -> &CellBasedTable<S, READ_WRITE> {
>>>>>>> 68be2299
        &self.cell_based_table
    }

    fn pk_serializer(&self) -> &OrderedRowSerializer {
        self.cell_based_table.pk_serializer()
    }

    // TODO: remove, should not be exposed to user
    pub fn pk_indices(&self) -> &[usize] {
        self.cell_based_table.pk_indices()
    }

    pub fn is_dirty(&self) -> bool {
        self.mem_table.is_dirty()
    }

    /// Get a single row from state table. This function will return a Cow. If the value is from
    /// memtable, it will be a [`Cow::Borrowed`]. If is from cell based table, it will be an owned
    /// value. To convert `Option<Cow<Row>>` to `Option<Row>`, just call `into_owned`.
    pub async fn get_row(&self, pk: &Row, epoch: u64) -> StorageResult<Option<Cow<Row>>> {
        let pk_bytes = serialize_pk(pk, self.pk_serializer());
        let mem_table_res = self.mem_table.get_row_op(&pk_bytes);
        match mem_table_res {
            Some(row_op) => match row_op {
                RowOp::Insert(row) => Ok(Some(Cow::Borrowed(row))),
                RowOp::Delete(_) => Ok(None),
                RowOp::Update((_, row)) => Ok(Some(Cow::Borrowed(row))),
            },
            None => Ok(self
                .cell_based_table
                .get_row(pk, epoch)
                .await?
                .map(Cow::Owned)),
        }
    }

    pub async fn get_owned_row(&self, pk: &Row, epoch: u64) -> StorageResult<Option<Row>> {
        Ok(self.get_row(pk, epoch).await?.map(|r| r.into_owned()))
    }

    /// Insert a row into state table. Must provide a full row corresponding to the column desc of
    /// the table.
    pub fn insert(&mut self, value: Row) -> StorageResult<()> {
        let mut datums = vec![];
        for pk_index in self.pk_indices() {
            datums.push(value.index(*pk_index).clone());
        }
        let pk = Row::new(datums);
        let pk_bytes = serialize_pk(&pk, self.pk_serializer());
        self.mem_table.insert(pk_bytes, value);
        Ok(())
    }

    /// Insert a row into state table. Must provide a full row of old value corresponding to the
    /// column desc of the table.
    pub fn delete(&mut self, old_value: Row) -> StorageResult<()> {
        let mut datums = vec![];
        for pk_index in self.pk_indices() {
            datums.push(old_value.index(*pk_index).clone());
        }
        let pk = Row::new(datums);
        let pk_bytes = serialize_pk(&pk, self.pk_serializer());
        self.mem_table.delete(pk_bytes, old_value);
        Ok(())
    }

    /// Update a row. The old and new value should have the same pk.
    pub fn update(&mut self, old_value: Row, new_value: Row) -> StorageResult<()> {
        let pk = old_value.by_indices(self.pk_indices());
        debug_assert_eq!(pk, new_value.by_indices(self.pk_indices()));
        let pk_bytes = serialize_pk(&pk, self.pk_serializer());
        self.mem_table.update(pk_bytes, old_value, new_value);
        Ok(())
    }

    pub async fn commit(&mut self, new_epoch: u64) -> StorageResult<()> {
        let mem_table = std::mem::take(&mut self.mem_table).into_parts();
        self.cell_based_table
            .batch_write_rows(mem_table, new_epoch)
            .await?;
        Ok(())
    }
}

/// Iterator functions.
impl<S: StateStore> StateTable<S> {
    async fn iter_with_encoded_key_range<'a, R>(
        &'a self,
        encoded_key_range: R,
        epoch: u64,
    ) -> StorageResult<RowStream<'a, S>>
    where
        R: RangeBounds<Vec<u8>> + Send + Clone + 'a,
    {
        let cell_based_table_iter = self
            .cell_based_table
            .streaming_iter_with_encoded_key_range(encoded_key_range.clone(), epoch)
            .await?;
        let mem_table_iter = self.mem_table.iter(encoded_key_range);

        Ok(StateTableRowIter::new(mem_table_iter, cell_based_table_iter).into_stream())
    }

    /// This function scans rows from the relational table.
    pub async fn iter(&self, epoch: u64) -> StorageResult<RowStream<'_, S>> {
        self.iter_with_pk_bounds::<_, Row>(.., epoch).await
    }

    /// This function scans rows from the relational table with specific `pk_bounds`.
    pub async fn iter_with_pk_bounds<R, B>(
        &self,
        pk_bounds: R,
        epoch: u64,
    ) -> StorageResult<RowStream<'_, S>>
    where
        R: RangeBounds<B> + Send + Clone + 'static,
        B: AsRef<Row> + Send + Clone + 'static,
    {
        let encoded_start_key = pk_bounds
            .start_bound()
            .map(|pk| serialize_pk(pk.as_ref(), self.pk_serializer()));
        let encoded_end_key = pk_bounds
            .end_bound()
            .map(|pk| serialize_pk(pk.as_ref(), self.pk_serializer()));
        let encoded_key_range = (encoded_start_key, encoded_end_key);

        self.iter_with_encoded_key_range(encoded_key_range, epoch)
            .await
    }

    /// This function scans rows from the relational table with specific `pk_prefix`.
    pub async fn iter_with_pk_prefix<'a>(
        &'a self,
        pk_prefix: &'a Row,
        epoch: u64,
    ) -> StorageResult<RowStream<'a, S>> {
        let prefix_serializer = self.pk_serializer().prefix(pk_prefix.size());
        let encoded_prefix = serialize_pk(pk_prefix, &prefix_serializer);
        let encoded_key_range = range_of_prefix(&encoded_prefix);

        self.iter_with_encoded_key_range(encoded_key_range, epoch)
            .await
    }
}

pub type RowStream<'a, S: StateStore> = impl Stream<Item = StorageResult<Cow<'a, Row>>>;

struct StateTableRowIter<'a, M, C> {
    mem_table_iter: M,
    cell_based_table_iter: C,
    _phantom: PhantomData<&'a ()>,
}

/// `StateTableRowIter` is able to read the just written data (uncommited data).
/// It will merge the result of `mem_table_iter` and `cell_based_streaming_iter`.
impl<'a, M, C> StateTableRowIter<'a, M, C>
where
    M: Iterator<Item = (&'a Vec<u8>, &'a RowOp)>,
    C: Stream<Item = StorageResult<(Vec<u8>, Row)>>,
{
    fn new(mem_table_iter: M, cell_based_table_iter: C) -> Self {
        Self {
            mem_table_iter,
            cell_based_table_iter,
            _phantom: PhantomData,
        }
    }

    /// This function scans kv pairs from the `shared_storage`(`cell_based_table`) and
    /// memory(`mem_table`) with optional pk_bounds. If pk_bounds is
    /// (Included(prefix),Excluded(next_key(prefix))), all kv pairs within corresponding prefix will
    /// be scanned. If a record exist in both `cell_based_table` and `mem_table`, result
    /// `mem_table` is returned according to the operation(RowOp) on it.
    #[try_stream(ok = Cow<'a, Row>, error = StorageError)]
    async fn into_stream(self) {
        let cell_based_table_iter = self.cell_based_table_iter.fuse().peekable();
        pin_mut!(cell_based_table_iter);

        let mut mem_table_iter = self.mem_table_iter.fuse().peekable();

        loop {
            match (
                cell_based_table_iter.as_mut().peek().await,
                mem_table_iter.peek(),
            ) {
                (None, None) => break,
                // The mem table side has come to an end, return data from the shared storage.
                (Some(_), None) => {
                    let (_, row) = cell_based_table_iter.next().await.unwrap()?;
                    yield Cow::Owned(row);
                }
                // The stream side has come to an end, return data from the mem table.
                (None, Some(_)) => {
                    let (_, row_op) = mem_table_iter.next().unwrap();
                    match row_op {
                        RowOp::Insert(row) | RowOp::Update((_, row)) => {
                            yield Cow::Borrowed(row);
                        }
                        _ => {}
                    }
                }
                (Some(Ok((cell_based_pk, _))), Some((mem_table_pk, _))) => {
                    match cell_based_pk.cmp(mem_table_pk) {
                        Ordering::Less => {
                            // yield data from cell based table
                            let (_, row) = cell_based_table_iter.next().await.unwrap()?;
                            yield Cow::Owned(row);
                        }
                        Ordering::Equal => {
                            // both memtable and storage contain the key, so we advance both
                            // iterators and return the data in memory.
                            let (_, row_op) = mem_table_iter.next().unwrap();
                            let (_, old_row_in_storage) =
                                cell_based_table_iter.next().await.unwrap()?;
                            match row_op {
                                RowOp::Insert(row) => {
                                    yield Cow::Borrowed(row);
                                }
                                RowOp::Delete(_) => {}
                                RowOp::Update((old_row, new_row)) => {
                                    debug_assert!(old_row == &old_row_in_storage);
                                    yield Cow::Borrowed(new_row);
                                }
                            }
                        }
                        Ordering::Greater => {
                            // yield data from mem table
                            let (_, row_op) = mem_table_iter.next().unwrap();
                            match row_op {
                                RowOp::Insert(row) => {
                                    yield Cow::Borrowed(row);
                                }
                                RowOp::Delete(_) => {}
                                RowOp::Update(_) => unreachable!(
                                    "memtable update should always be paired with a storage key"
                                ),
                            }
                        }
                    }
                }
                (Some(Err(_)), Some(_)) => {
                    // Throw the error.
                    return Err(cell_based_table_iter.next().await.unwrap().unwrap_err());
                }
            }
        }
    }
}<|MERGE_RESOLUTION|>--- conflicted
+++ resolved
@@ -25,11 +25,9 @@
 use risingwave_common::util::sort_util::OrderType;
 use risingwave_hummock_sdk::key::range_of_prefix;
 
-<<<<<<< HEAD
-use super::cell_based_table::{CellBasedTable, CellBasedTableExtended, DedupPkCellBasedTable};
-=======
-use super::cell_based_table::{CellBasedTable, READ_WRITE};
->>>>>>> 68be2299
+use super::cell_based_table::{
+    CellBasedTable, CellBasedTableExtended, DedupPkCellBasedTable, READ_WRITE,
+};
 use super::mem_table::{MemTable, RowOp};
 use crate::cell_based_row_serializer::CellBasedRowSerializer;
 use crate::cell_serializer::CellSerializer;
@@ -98,11 +96,7 @@
     mem_table: MemTable,
 
     /// Relation layer
-<<<<<<< HEAD
-    cell_based_table: CellBasedTableExtended<S, SER>,
-=======
-    cell_based_table: CellBasedTable<S, READ_WRITE>,
->>>>>>> 68be2299
+    cell_based_table: CellBasedTableExtended<S, SER, READ_WRITE>,
 }
 
 impl<S: StateStore, SER: CellSerializer> StateTableExtended<S, SER> {
@@ -128,11 +122,7 @@
     }
 
     /// Get the underlying [`CellBasedTable`]. Should only be used for tests.
-<<<<<<< HEAD
-    pub fn cell_based_table(&self) -> &CellBasedTableExtended<S, SER> {
-=======
-    pub fn cell_based_table(&self) -> &CellBasedTable<S, READ_WRITE> {
->>>>>>> 68be2299
+    pub fn cell_based_table(&self) -> &CellBasedTableExtended<S, SER, READ_WRITE> {
         &self.cell_based_table
     }
 
@@ -152,7 +142,11 @@
     /// Get a single row from state table. This function will return a Cow. If the value is from
     /// memtable, it will be a [`Cow::Borrowed`]. If is from cell based table, it will be an owned
     /// value. To convert `Option<Cow<Row>>` to `Option<Row>`, just call `into_owned`.
-    pub async fn get_row(&self, pk: &Row, epoch: u64) -> StorageResult<Option<Cow<Row>>> {
+    pub async fn get_row<'a>(
+        &'a self,
+        pk: &'_ Row,
+        epoch: u64,
+    ) -> StorageResult<Option<Cow<'a, Row>>> {
         let pk_bytes = serialize_pk(pk, self.pk_serializer());
         let mem_table_res = self.mem_table.get_row_op(&pk_bytes);
         match mem_table_res {
