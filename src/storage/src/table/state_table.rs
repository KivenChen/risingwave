// Copyright 2022 Singularity Data
//
// Licensed under the Apache License, Version 2.0 (the "License");
// you may not use this file except in compliance with the License.
// You may obtain a copy of the License at
//
// http://www.apache.org/licenses/LICENSE-2.0
//
// Unless required by applicable law or agreed to in writing, software
// distributed under the License is distributed on an "AS IS" BASIS,
// WITHOUT WARRANTIES OR CONDITIONS OF ANY KIND, either express or implied.
// See the License for the specific language governing permissions and
// limitations under the License.
use std::{cmp::Ordering, iter::Rev};
use std::collections::btree_map;
use std::iter::Peekable;
use std::sync::Arc;

use async_recursion::async_recursion;
use risingwave_common::array::Row;
use risingwave_common::catalog::ColumnDesc;
use risingwave_common::error::RwError;
use risingwave_common::util::ordered::{serialize_pk,reverse_serialize_pk, OrderedRowSerializer};
use risingwave_common::util::sort_util::OrderType;

use super::cell_based_table::{CellBasedTable, CellBasedTableStreamingIter};
use super::mem_table::{MemTable, RowOp};
use crate::error::{StorageError, StorageResult};
use crate::monitor::StateStoreMetrics;
use crate::{Keyspace, StateStore};

/// `StateTable` is the interface accessing relational data in KV(`StateStore`) with encoding
#[derive(Clone)]
pub struct StateTable<S: StateStore> {
    keyspace: Keyspace<S>,

    column_descs: Vec<ColumnDesc>,
    // /// Ordering of primary key (for assertion)
    order_types: Vec<OrderType>,

    /// buffer key/values
    pub mem_table: MemTable,

    /// Relation layer
    pub cell_based_table: CellBasedTable<S>,
}
impl<S: StateStore> StateTable<S> {
    pub fn new(
        keyspace: Keyspace<S>,
        column_descs: Vec<ColumnDesc>,
        order_types: Vec<OrderType>,
        dist_key_indices: Option<Vec<usize>>,
    ) -> Self {
        let cell_based_keyspace = keyspace.clone();
        let cell_based_column_descs = column_descs.clone();
        Self {
            keyspace,
            column_descs,
            order_types: order_types.clone(),
            mem_table: MemTable::new(),
            cell_based_table: CellBasedTable::new(
                cell_based_keyspace,
                cell_based_column_descs,
                Some(OrderedRowSerializer::new(order_types)),
                Arc::new(StateStoreMetrics::unused()),
                dist_key_indices,
            ),
        }
    }

    /// read methods
    pub async fn get_row(&self, pk: &Row, epoch: u64) -> StorageResult<Option<Row>> {
        let mem_table_res = self.mem_table.get_row(pk).map_err(err)?;
        match mem_table_res {
            Some(row_op) => match row_op {
                RowOp::Insert(row) => Ok(Some(row.clone())),
                RowOp::Delete(_) => Ok(None),
                RowOp::Update((_, new_row)) => Ok(Some(new_row.clone())),
            },
            None => self.cell_based_table.get_row(pk, epoch).await,
        }
    }

    /// write methods
    pub fn insert(&mut self, pk: Row, value: Row) -> StorageResult<()> {
        assert_eq!(self.order_types.len(), pk.size());
        self.mem_table.insert(pk, value)?;
        Ok(())
    }

    pub fn delete(&mut self, pk: Row, old_value: Row) -> StorageResult<()> {
        assert_eq!(self.order_types.len(), pk.size());
        self.mem_table.delete(pk, old_value)?;
        Ok(())
    }

    pub fn update(&mut self, _pk: Row, _old_value: Row, _new_value: Row) -> StorageResult<()> {
        todo!()
    }

    pub async fn commit(&mut self, new_epoch: u64) -> StorageResult<()> {
        let mem_table = std::mem::take(&mut self.mem_table).into_parts();
        self.cell_based_table
            .batch_write_rows(mem_table, new_epoch)
            .await?;
        Ok(())
    }

    pub async fn commit_with_value_meta(&mut self, new_epoch: u64) -> StorageResult<()> {
        let mem_table = std::mem::take(&mut self.mem_table).into_parts();
        self.cell_based_table
            .batch_write_rows_with_value_meta(mem_table, new_epoch)
            .await?;
        Ok(())
    }

    pub async fn iter(&self, epoch: u64) -> StorageResult<StateTableRowIter<'_, S>> {
        let mem_table_iter = self.mem_table.buffer.iter().peekable();
        let mem_table_rev_iter = self.mem_table.buffer.iter().rev().peekable();
        StateTableRowIter::new(
            &self.keyspace,
            self.column_descs.clone(),
            mem_table_iter,
            mem_table_rev_iter,
            &self.order_types,
            epoch,
        )
        .await
    }
    
}

/// `StateTableRowIter` is able to read the just written data (uncommited data).
/// It will merge the result of `mem_table_iter` and `cell_based_streaming_iter`
pub struct StateTableRowIter<'a, S: StateStore> {
    mem_table_iter: Peekable<MemTableIter<'a>>,
    mem_table_rev_iter: Peekable<MemTableRevIter<'a>>,
    cell_based_streaming_iter: CellBasedTableStreamingIter<S>,

    /// The result of the last cell_based_streaming_iter next is saved, which can avoid being
    /// discarded.
    cell_based_item: Option<(Vec<u8>, Row)>,
    pk_serializer: OrderedRowSerializer,
}
type MemTableRevIter<'a> = Rev<btree_map::Iter<'a, Row, RowOp>>;
type MemTableIter<'a> = btree_map::Iter<'a, Row, RowOp>;

enum NextOutcome {
    MemTable,
    Storage,
    Both,
    End,
}
impl<'a, S: StateStore> StateTableRowIter<'a, S> {
    async fn new(
        keyspace: &Keyspace<S>,
        table_descs: Vec<ColumnDesc>,
        mem_table_iter: Peekable<MemTableIter<'a>>,
        mem_table_rev_iter: Peekable<MemTableRevIter<'a>>,
        order_types_vec: &[OrderType],
        epoch: u64,
    ) -> StorageResult<StateTableRowIter<'a, S>> {
        let mut cell_based_streaming_iter =
            CellBasedTableStreamingIter::new(keyspace, table_descs, epoch).await?;
        let pk_serializer = OrderedRowSerializer::new(order_types_vec.to_vec());
        let cell_based_item = cell_based_streaming_iter.next().await.map_err(err)?;
        let state_table_iter = Self {
            mem_table_iter,
            mem_table_rev_iter,
            cell_based_streaming_iter,
            cell_based_item,
            pk_serializer,
        };

        Ok(state_table_iter)
    }

    pub async fn next(&mut self) -> StorageResult<Option<Row>> {
<<<<<<< HEAD
        let next_flag;
        let mut res = None;
        let cell_based_item = self.cell_based_item.take();
        match (cell_based_item, self.mem_table_rev_iter.peek()) {
            (None, None) => {
                next_flag = NextOutcome::Neither;
                res = None;
            }
            (Some((_, row)), None) => {
                res = Some(row);
                next_flag = NextOutcome::Storage;
            }
            (None, Some((_, row_op))) => {
                next_flag = NextOutcome::MemTable;
                match row_op {
                    RowOp::Insert(row) => res = Some(row.clone()),
                    RowOp::Delete(_) => {}
                    RowOp::Update((_, new_row)) => res = Some(new_row.clone()),
=======
        loop {
            let next_flag;
            let res;
            let cell_based_item = self.cell_based_item.take();
            match (cell_based_item, self.mem_table_iter.peek()) {
                (None, None) => {
                    next_flag = NextOutcome::End;
                    res = None;
>>>>>>> 04eb6a93
                }
                (Some((_, row)), None) => {
                    res = Some(row);
                    next_flag = NextOutcome::Storage;
                }
                (None, Some((_, row_op))) => {
                    next_flag = NextOutcome::MemTable;
                    match row_op {
                        RowOp::Insert(row) => {
                            res = Some(row.clone());
                        }
                        RowOp::Delete(_) => {
                            res = None;
                        }
                        RowOp::Update((_, new_row)) => {
                            res = Some(new_row.clone());
                        }
                    }
<<<<<<< HEAD
                    Ordering::Equal => {
                        // mem_table_item will be return, while both cell_based_streaming_iter and
                        // mem_table_iter need to execute next() once.

                        next_flag = NextOutcome::Both;
                        match mem_table_row_op {
                            RowOp::Insert(row) => {
                                res = Some(row.clone());
                            }
                            RowOp::Delete(_) => {
                                println!("走到这里");
                            }
                            RowOp::Update((old_row, new_row)) => {
                                debug_assert!(old_row == &cell_based_row);
                                res = Some(new_row.clone());
=======
                }
                (Some((cell_based_pk, cell_based_row)), Some((mem_table_pk, mem_table_row_op))) => {
                    let mem_table_pk_bytes =
                        serialize_pk(mem_table_pk, &self.pk_serializer).map_err(err)?;
                    match cell_based_pk.cmp(&mem_table_pk_bytes) {
                        Ordering::Less => {
                            // cell_based_table_item will be return
                            res = Some(cell_based_row);
                            next_flag = NextOutcome::Storage;
                        }
                        Ordering::Equal => {
                            // mem_table_item will be return, while both cell_based_streaming_iter
                            // and mem_table_iter need to execute next()
                            // once.
                            next_flag = NextOutcome::Both;
                            match mem_table_row_op {
                                RowOp::Insert(row) => {
                                    res = Some(row.clone());
                                }
                                RowOp::Delete(_) => {
                                    res = None;
                                }
                                RowOp::Update((old_row, new_row)) => {
                                    debug_assert!(old_row == &cell_based_row);
                                    res = Some(new_row.clone());
                                }
>>>>>>> 04eb6a93
                            }
                        }
                        Ordering::Greater => {
                            // mem_table_item will be return
                            next_flag = NextOutcome::MemTable;
                            match mem_table_row_op {
                                RowOp::Insert(row) => {
                                    res = Some(row.clone());
                                }
                                RowOp::Delete(_) => {
                                    res = None;
                                }
                                RowOp::Update(_) => {
                                    panic!(
                                    "There must be a record in shared storage, so this case is unreachable.",
                                );
                                }
                            }
                            self.cell_based_item = Some((cell_based_pk, cell_based_row));
                        }
                    }
                }
            }
<<<<<<< HEAD
        }
        match next_flag {
            NextOutcome::MemTable => {
                self.mem_table_iter.next();
            }
            NextOutcome::Storage => {
                self.cell_based_item = self.cell_based_streaming_iter.next().await.map_err(err)?;
            }
            NextOutcome::Both => {
                self.mem_table_rev_iter.next();
                self.cell_based_item = self.cell_based_streaming_iter.next().await.map_err(err)?
=======

            // If a pk exist in both shared storage(cell_based_table) and memory(mem_table), and
            // mem_table stores a delete record, state table iter need to next again.
            match next_flag {
                NextOutcome::MemTable => {
                    self.mem_table_iter.next();
                    if res.is_some() {
                        return Ok(res);
                    }
                }
                NextOutcome::Storage => {
                    self.cell_based_item =
                        self.cell_based_streaming_iter.next().await.map_err(err)?;

                    if res.is_some() {
                        return Ok(res);
                    }
                }
                NextOutcome::Both => {
                    self.mem_table_iter.next();
                    self.cell_based_item =
                        self.cell_based_streaming_iter.next().await.map_err(err)?;
                    if res.is_some() {
                        return Ok(res);
                    }
                }
                NextOutcome::End => {
                    return Ok(res);
                }
>>>>>>> 04eb6a93
            }
        }
    }

    #[async_recursion]
    pub async fn next_with_pk(&mut self) -> StorageResult<Option<(Vec<u8>, Row)>> {
        println!("一次next\n\n");
        let next_flag;
        let mut res = None;
        let cell_based_item = self.cell_based_item.take();
        let mut next_again = false;
        match (cell_based_item, self.mem_table_iter.peek()) {
            (None, None) => {
                next_flag = NextOutcome::Neither;
                res = None;
            }
            (Some((pk, row)), None) => {
                res = Some((pk, row));
                next_flag = NextOutcome::Storage;
            }
            (None, Some((pk, row_op))) => {
                next_flag = NextOutcome::MemTable;
                let mem_table_pk_bytes = reverse_serialize_pk(pk, &self.pk_serializer).map_err(err)?;
                match row_op {
                    RowOp::Insert(row) => res = Some((mem_table_pk_bytes, row.clone())),
                    RowOp::Delete(_) => {}
                    RowOp::Update((_, new_row)) => res = Some((mem_table_pk_bytes, new_row.clone())),
                }
            }
            (Some((cell_based_pk, cell_based_row)), Some((mem_table_pk, mem_table_row_op))) => {
                let mem_table_pk_bytes =
                reverse_serialize_pk(mem_table_pk, &self.pk_serializer).map_err(err)?;
                println!("cell_based_pk = {:?}",cell_based_pk);
                println!("cell_based_value = {:?}",cell_based_row);
                println!("mem_table_pk = {:?}",mem_table_pk);
                println!("mem_table_pk_bytes = {:?}",mem_table_pk_bytes);
                match cell_based_pk.cmp(&mem_table_pk_bytes) {
                    Ordering::Less => {
                        // cell_based_table_item will be return
                        println!("Less");
                        res = Some((cell_based_pk, cell_based_row));
                        next_flag = NextOutcome::Storage;
                    }
                    Ordering::Equal => {
                        // mem_table_item will be return, while both cell_based_streaming_iter and
                        // mem_table_iter need to execute next() once.
                        println!("Equal");
                        next_flag = NextOutcome::Both;
                        match mem_table_row_op {
                            RowOp::Insert(row) => {
                                res = Some((mem_table_pk_bytes, row.clone()));
                            }
                            RowOp::Delete(_) => { 
                                println!("走到这里");
                                next_again = true;
                            }
                            RowOp::Update((old_row, new_row)) => {
                                debug_assert!(old_row == &cell_based_row);
                                res = Some((mem_table_pk_bytes, new_row.clone()));
                            }
                        }
                    }
                    Ordering::Greater => {
                        // mem_table_item will be return
                        println!("Greater");
                        next_flag = NextOutcome::MemTable;

                        match mem_table_row_op {
                            RowOp::Insert(row) => res = Some((mem_table_pk_bytes, row.clone())),
                            RowOp::Delete(_) => {}
                            RowOp::Update(_) => {
                                panic!(
                                    "There must be a record in shared storage, so this case is unreachable.",
                                );
                            }
                        }
                        self.cell_based_item = Some((cell_based_pk, cell_based_row));
                    }
                }
            }
        }
        match next_flag {
            NextOutcome::MemTable => {
                self.mem_table_iter.next();
            }
            NextOutcome::Storage => {
                self.cell_based_item = self.cell_based_streaming_iter.next().await.map_err(err)?;
            }
            NextOutcome::Both => {
                self.mem_table_iter.next();
                self.cell_based_item = self.cell_based_streaming_iter.next().await.map_err(err)?
            }
            NextOutcome::Neither => {}
        }
        if next_again{
            println!("next again");
            res = self.next_with_pk().await.map_err(err)?;
        }
        Ok(res)
    }
}

fn err(rw: impl Into<RwError>) -> StorageError {
    StorageError::StateTable(rw.into())
}<|MERGE_RESOLUTION|>--- conflicted
+++ resolved
@@ -11,16 +11,15 @@
 // WITHOUT WARRANTIES OR CONDITIONS OF ANY KIND, either express or implied.
 // See the License for the specific language governing permissions and
 // limitations under the License.
-use std::{cmp::Ordering, iter::Rev};
+use std::cmp::Ordering;
 use std::collections::btree_map;
-use std::iter::Peekable;
+use std::iter::{Peekable, Rev};
 use std::sync::Arc;
 
-use async_recursion::async_recursion;
 use risingwave_common::array::Row;
 use risingwave_common::catalog::ColumnDesc;
 use risingwave_common::error::RwError;
-use risingwave_common::util::ordered::{serialize_pk,reverse_serialize_pk, OrderedRowSerializer};
+use risingwave_common::util::ordered::{reverse_serialize_pk, serialize_pk, OrderedRowSerializer};
 use risingwave_common::util::sort_util::OrderType;
 
 use super::cell_based_table::{CellBasedTable, CellBasedTableStreamingIter};
@@ -106,6 +105,14 @@
         Ok(())
     }
 
+    pub async fn commit_reverse(&mut self, new_epoch: u64) -> StorageResult<()> {
+        let mem_table = std::mem::take(&mut self.mem_table).into_parts();
+        self.cell_based_table
+            .batch_write_rows_reverse(mem_table, new_epoch)
+            .await?;
+        Ok(())
+    }
+
     pub async fn commit_with_value_meta(&mut self, new_epoch: u64) -> StorageResult<()> {
         let mem_table = std::mem::take(&mut self.mem_table).into_parts();
         self.cell_based_table
@@ -127,14 +134,13 @@
         )
         .await
     }
-    
 }
 
 /// `StateTableRowIter` is able to read the just written data (uncommited data).
 /// It will merge the result of `mem_table_iter` and `cell_based_streaming_iter`
 pub struct StateTableRowIter<'a, S: StateStore> {
     mem_table_iter: Peekable<MemTableIter<'a>>,
-    mem_table_rev_iter: Peekable<MemTableRevIter<'a>>,
+    // mem_table_rev_iter: Peekable<MemTableRevIter<'a>>,
     cell_based_streaming_iter: CellBasedTableStreamingIter<S>,
 
     /// The result of the last cell_based_streaming_iter next is saved, which can avoid being
@@ -156,7 +162,7 @@
         keyspace: &Keyspace<S>,
         table_descs: Vec<ColumnDesc>,
         mem_table_iter: Peekable<MemTableIter<'a>>,
-        mem_table_rev_iter: Peekable<MemTableRevIter<'a>>,
+        _mem_table_rev_iter: Peekable<MemTableRevIter<'a>>,
         order_types_vec: &[OrderType],
         epoch: u64,
     ) -> StorageResult<StateTableRowIter<'a, S>> {
@@ -166,7 +172,7 @@
         let cell_based_item = cell_based_streaming_iter.next().await.map_err(err)?;
         let state_table_iter = Self {
             mem_table_iter,
-            mem_table_rev_iter,
+            // mem_table_rev_iter,
             cell_based_streaming_iter,
             cell_based_item,
             pk_serializer,
@@ -176,26 +182,6 @@
     }
 
     pub async fn next(&mut self) -> StorageResult<Option<Row>> {
-<<<<<<< HEAD
-        let next_flag;
-        let mut res = None;
-        let cell_based_item = self.cell_based_item.take();
-        match (cell_based_item, self.mem_table_rev_iter.peek()) {
-            (None, None) => {
-                next_flag = NextOutcome::Neither;
-                res = None;
-            }
-            (Some((_, row)), None) => {
-                res = Some(row);
-                next_flag = NextOutcome::Storage;
-            }
-            (None, Some((_, row_op))) => {
-                next_flag = NextOutcome::MemTable;
-                match row_op {
-                    RowOp::Insert(row) => res = Some(row.clone()),
-                    RowOp::Delete(_) => {}
-                    RowOp::Update((_, new_row)) => res = Some(new_row.clone()),
-=======
         loop {
             let next_flag;
             let res;
@@ -204,7 +190,6 @@
                 (None, None) => {
                     next_flag = NextOutcome::End;
                     res = None;
->>>>>>> 04eb6a93
                 }
                 (Some((_, row)), None) => {
                     res = Some(row);
@@ -223,23 +208,6 @@
                             res = Some(new_row.clone());
                         }
                     }
-<<<<<<< HEAD
-                    Ordering::Equal => {
-                        // mem_table_item will be return, while both cell_based_streaming_iter and
-                        // mem_table_iter need to execute next() once.
-
-                        next_flag = NextOutcome::Both;
-                        match mem_table_row_op {
-                            RowOp::Insert(row) => {
-                                res = Some(row.clone());
-                            }
-                            RowOp::Delete(_) => {
-                                println!("走到这里");
-                            }
-                            RowOp::Update((old_row, new_row)) => {
-                                debug_assert!(old_row == &cell_based_row);
-                                res = Some(new_row.clone());
-=======
                 }
                 (Some((cell_based_pk, cell_based_row)), Some((mem_table_pk, mem_table_row_op))) => {
                     let mem_table_pk_bytes =
@@ -266,7 +234,6 @@
                                     debug_assert!(old_row == &cell_based_row);
                                     res = Some(new_row.clone());
                                 }
->>>>>>> 04eb6a93
                             }
                         }
                         Ordering::Greater => {
@@ -290,19 +257,6 @@
                     }
                 }
             }
-<<<<<<< HEAD
-        }
-        match next_flag {
-            NextOutcome::MemTable => {
-                self.mem_table_iter.next();
-            }
-            NextOutcome::Storage => {
-                self.cell_based_item = self.cell_based_streaming_iter.next().await.map_err(err)?;
-            }
-            NextOutcome::Both => {
-                self.mem_table_rev_iter.next();
-                self.cell_based_item = self.cell_based_streaming_iter.next().await.map_err(err)?
-=======
 
             // If a pk exist in both shared storage(cell_based_table) and memory(mem_table), and
             // mem_table stores a delete record, state table iter need to next again.
@@ -332,106 +286,123 @@
                 NextOutcome::End => {
                     return Ok(res);
                 }
->>>>>>> 04eb6a93
             }
         }
     }
 
-    #[async_recursion]
     pub async fn next_with_pk(&mut self) -> StorageResult<Option<(Vec<u8>, Row)>> {
         println!("一次next\n\n");
-        let next_flag;
-        let mut res = None;
-        let cell_based_item = self.cell_based_item.take();
-        let mut next_again = false;
-        match (cell_based_item, self.mem_table_iter.peek()) {
-            (None, None) => {
-                next_flag = NextOutcome::Neither;
-                res = None;
-            }
-            (Some((pk, row)), None) => {
-                res = Some((pk, row));
-                next_flag = NextOutcome::Storage;
-            }
-            (None, Some((pk, row_op))) => {
-                next_flag = NextOutcome::MemTable;
-                let mem_table_pk_bytes = reverse_serialize_pk(pk, &self.pk_serializer).map_err(err)?;
-                match row_op {
-                    RowOp::Insert(row) => res = Some((mem_table_pk_bytes, row.clone())),
-                    RowOp::Delete(_) => {}
-                    RowOp::Update((_, new_row)) => res = Some((mem_table_pk_bytes, new_row.clone())),
-                }
-            }
-            (Some((cell_based_pk, cell_based_row)), Some((mem_table_pk, mem_table_row_op))) => {
-                let mem_table_pk_bytes =
-                reverse_serialize_pk(mem_table_pk, &self.pk_serializer).map_err(err)?;
-                println!("cell_based_pk = {:?}",cell_based_pk);
-                println!("cell_based_value = {:?}",cell_based_row);
-                println!("mem_table_pk = {:?}",mem_table_pk);
-                println!("mem_table_pk_bytes = {:?}",mem_table_pk_bytes);
-                match cell_based_pk.cmp(&mem_table_pk_bytes) {
-                    Ordering::Less => {
-                        // cell_based_table_item will be return
-                        println!("Less");
-                        res = Some((cell_based_pk, cell_based_row));
-                        next_flag = NextOutcome::Storage;
-                    }
-                    Ordering::Equal => {
-                        // mem_table_item will be return, while both cell_based_streaming_iter and
-                        // mem_table_iter need to execute next() once.
-                        println!("Equal");
-                        next_flag = NextOutcome::Both;
-                        match mem_table_row_op {
-                            RowOp::Insert(row) => {
-                                res = Some((mem_table_pk_bytes, row.clone()));
+        loop {
+            let next_flag;
+            let res;
+            let cell_based_item = self.cell_based_item.take();
+            match (cell_based_item, self.mem_table_iter.peek()) {
+                (None, None) => {
+                    next_flag = NextOutcome::End;
+                    res = None;
+                }
+                (Some((pk, row)), None) => {
+                    res = Some((pk, row));
+                    next_flag = NextOutcome::Storage;
+                }
+                (None, Some((pk, row_op))) => {
+                    next_flag = NextOutcome::MemTable;
+                    let mem_table_pk_bytes =
+                        reverse_serialize_pk(pk, &self.pk_serializer).map_err(err)?;
+                    match row_op {
+                        RowOp::Insert(row) => res = Some((mem_table_pk_bytes, row.clone())),
+                        RowOp::Delete(_) => {
+                            res = None;
+                        }
+                        RowOp::Update((_, new_row)) => {
+                            res = Some((mem_table_pk_bytes, new_row.clone()))
+                        }
+                    }
+                }
+                (Some((cell_based_pk, cell_based_row)), Some((mem_table_pk, mem_table_row_op))) => {
+                    // let mem_table_pk_bytes =
+                    //     serialize_pk(mem_table_pk, &self.pk_serializer).map_err(err)?;
+                    let mem_table_pk_bytes =
+                        reverse_serialize_pk(mem_table_pk, &self.pk_serializer).map_err(err)?;
+                    println!("cell_based_pk = {:?}", cell_based_pk);
+                    println!("mem_table_pk_bytes = {:?}", mem_table_pk_bytes);
+                    println!("mem_table_pk = {:?}", mem_table_pk);
+                    match cell_based_pk.cmp(&mem_table_pk_bytes) {
+                        Ordering::Less => {
+                            // cell_based_table_item will be return
+                            res = Some((cell_based_pk, cell_based_row));
+                            next_flag = NextOutcome::Storage;
+                        }
+                        Ordering::Equal => {
+                            // mem_table_item will be return, while both cell_based_streaming_iter
+                            // and mem_table_iter need to execute next()
+                            // once.
+                            next_flag = NextOutcome::Both;
+                            match mem_table_row_op {
+                                RowOp::Insert(row) => {
+                                    res = Some((mem_table_pk_bytes, row.clone()));
+                                }
+                                RowOp::Delete(_) => {
+                                    res = None;
+                                }
+                                RowOp::Update((old_row, new_row)) => {
+                                    debug_assert!(old_row == &cell_based_row);
+                                    res = Some((mem_table_pk_bytes, new_row.clone()));
+                                }
                             }
-                            RowOp::Delete(_) => { 
-                                println!("走到这里");
-                                next_again = true;
-                            }
-                            RowOp::Update((old_row, new_row)) => {
-                                debug_assert!(old_row == &cell_based_row);
-                                res = Some((mem_table_pk_bytes, new_row.clone()));
-                            }
-                        }
-                    }
-                    Ordering::Greater => {
-                        // mem_table_item will be return
-                        println!("Greater");
-                        next_flag = NextOutcome::MemTable;
-
-                        match mem_table_row_op {
-                            RowOp::Insert(row) => res = Some((mem_table_pk_bytes, row.clone())),
-                            RowOp::Delete(_) => {}
-                            RowOp::Update(_) => {
-                                panic!(
+                        }
+                        Ordering::Greater => {
+                            // mem_table_item will be return
+                            next_flag = NextOutcome::MemTable;
+                            match mem_table_row_op {
+                                RowOp::Insert(row) => {
+                                    res = Some((mem_table_pk_bytes, row.clone()));
+                                }
+                                RowOp::Delete(_) => {
+                                    res = None;
+                                }
+                                RowOp::Update(_) => {
+                                    panic!(
                                     "There must be a record in shared storage, so this case is unreachable.",
                                 );
+                                }
                             }
-                        }
-                        self.cell_based_item = Some((cell_based_pk, cell_based_row));
-                    }
+                            self.cell_based_item = Some((cell_based_pk, cell_based_row));
+                        }
+                    }
+                }
+            }
+
+            // If a pk exist in both shared storage(cell_based_table) and memory(mem_table), and
+            // mem_table stores a delete record, state table iter need to next again.
+            match next_flag {
+                NextOutcome::MemTable => {
+                    self.mem_table_iter.next();
+                    if res.is_some() {
+                        return Ok(res);
+                    }
+                }
+                NextOutcome::Storage => {
+                    self.cell_based_item =
+                        self.cell_based_streaming_iter.next().await.map_err(err)?;
+
+                    if res.is_some() {
+                        return Ok(res);
+                    }
+                }
+                NextOutcome::Both => {
+                    self.mem_table_iter.next();
+                    self.cell_based_item =
+                        self.cell_based_streaming_iter.next().await.map_err(err)?;
+                    if res.is_some() {
+                        return Ok(res);
+                    }
+                }
+                NextOutcome::End => {
+                    return Ok(res);
                 }
             }
         }
-        match next_flag {
-            NextOutcome::MemTable => {
-                self.mem_table_iter.next();
-            }
-            NextOutcome::Storage => {
-                self.cell_based_item = self.cell_based_streaming_iter.next().await.map_err(err)?;
-            }
-            NextOutcome::Both => {
-                self.mem_table_iter.next();
-                self.cell_based_item = self.cell_based_streaming_iter.next().await.map_err(err)?
-            }
-            NextOutcome::Neither => {}
-        }
-        if next_again{
-            println!("next again");
-            res = self.next_with_pk().await.map_err(err)?;
-        }
-        Ok(res)
     }
 }
 
