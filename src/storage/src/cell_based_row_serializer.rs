// Copyright 2022 Singularity Data
//
// Licensed under the Apache License, Version 2.0 (the "License");
// you may not use this file except in compliance with the License.
// You may obtain a copy of the License at
//
// http://www.apache.org/licenses/LICENSE-2.0
//
// Unless required by applicable law or agreed to in writing, software
// distributed under the License is distributed on an "AS IS" BASIS,
// WITHOUT WARRANTIES OR CONDITIONS OF ANY KIND, either express or implied.
// See the License for the specific language governing permissions and
// limitations under the License.

use itertools::Itertools;
use risingwave_common::array::Row;
use risingwave_common::catalog::ColumnId;
use risingwave_common::error::Result;
use risingwave_common::util::ordered::{
    serialize_pk_and_column_id, serialize_pk_and_row, SENTINEL_CELL_ID,
};

<<<<<<< HEAD
use crate::cell_serializer::{CellSerializer, KeyBytes, ValueBytes};

#[derive(Clone)]
pub struct CellBasedRowSerializer {
    column_ids: Vec<ColumnId>,
=======
type KeyBytes = Vec<u8>;
type ValueBytes = Vec<u8>;

#[derive(Clone)]
pub struct CellBasedRowSerializer {
    pub column_ids: Vec<ColumnId>,
>>>>>>> 4e66ca3d
}

impl CellBasedRowSerializer {
    pub fn new(column_ids: Vec<ColumnId>) -> Self {
        Self { column_ids }
    }
}

<<<<<<< HEAD
impl CellSerializer for CellBasedRowSerializer {
    /// Serialize key and value.
    fn serialize(&mut self, pk: &[u8], row: Row) -> Result<Vec<(KeyBytes, ValueBytes)>> {
=======
    /// Serialize key and value. The `row` must be in the same order with the column ids in this
    /// serializer.
    pub fn serialize(&mut self, pk: &[u8], row: Row) -> Result<Vec<(KeyBytes, ValueBytes)>> {
>>>>>>> 4e66ca3d
        let res = serialize_pk_and_row(pk, &row, &self.column_ids)?
            .into_iter()
            .flatten()
            .collect_vec();
        Ok(res)
    }

    /// Serialize key and value. Each column id will occupy a position in Vec. For `column_ids` that
    /// doesn't correspond to a cell, the position will be None. Aparts from user-specified
    /// `column_ids`, there will also be a `SENTINEL_CELL_ID` at the end.
    fn serialize_without_filter(
        &mut self,
        pk: &[u8],
        row: Row,
    ) -> Result<Vec<Option<(KeyBytes, ValueBytes)>>> {
        let res = serialize_pk_and_row(pk, &row, &self.column_ids)?;
        Ok(res)
    }

    /// Different from [`CellBasedRowSerializer::serialize`], only serialize key into cell key (With
    /// column id appended).
<<<<<<< HEAD
    fn serialize_cell_key(&mut self, pk: &[u8], row: &Row) -> Result<Vec<KeyBytes>> {
=======
    pub fn serialize_cell_key(&mut self, pk: &[u8], row: &Row) -> Result<Vec<KeyBytes>> {
>>>>>>> 4e66ca3d
        let mut results = Vec::with_capacity(self.column_ids.len());
        for (index, col_id) in self.column_ids.iter().enumerate() {
            if row[index].is_none() {
                continue;
            }
            results.push(serialize_pk_and_column_id(pk, col_id)?);
        }
        results.push(serialize_pk_and_column_id(pk, &SENTINEL_CELL_ID)?);
        Ok(results)
    }
}<|MERGE_RESOLUTION|>--- conflicted
+++ resolved
@@ -20,20 +20,11 @@
     serialize_pk_and_column_id, serialize_pk_and_row, SENTINEL_CELL_ID,
 };
 
-<<<<<<< HEAD
 use crate::cell_serializer::{CellSerializer, KeyBytes, ValueBytes};
 
 #[derive(Clone)]
 pub struct CellBasedRowSerializer {
     column_ids: Vec<ColumnId>,
-=======
-type KeyBytes = Vec<u8>;
-type ValueBytes = Vec<u8>;
-
-#[derive(Clone)]
-pub struct CellBasedRowSerializer {
-    pub column_ids: Vec<ColumnId>,
->>>>>>> 4e66ca3d
 }
 
 impl CellBasedRowSerializer {
@@ -42,15 +33,10 @@
     }
 }
 
-<<<<<<< HEAD
 impl CellSerializer for CellBasedRowSerializer {
-    /// Serialize key and value.
-    fn serialize(&mut self, pk: &[u8], row: Row) -> Result<Vec<(KeyBytes, ValueBytes)>> {
-=======
     /// Serialize key and value. The `row` must be in the same order with the column ids in this
     /// serializer.
-    pub fn serialize(&mut self, pk: &[u8], row: Row) -> Result<Vec<(KeyBytes, ValueBytes)>> {
->>>>>>> 4e66ca3d
+    fn serialize(&mut self, pk: &[u8], row: Row) -> Result<Vec<(KeyBytes, ValueBytes)>> {
         let res = serialize_pk_and_row(pk, &row, &self.column_ids)?
             .into_iter()
             .flatten()
@@ -72,11 +58,7 @@
 
     /// Different from [`CellBasedRowSerializer::serialize`], only serialize key into cell key (With
     /// column id appended).
-<<<<<<< HEAD
     fn serialize_cell_key(&mut self, pk: &[u8], row: &Row) -> Result<Vec<KeyBytes>> {
-=======
-    pub fn serialize_cell_key(&mut self, pk: &[u8], row: &Row) -> Result<Vec<KeyBytes>> {
->>>>>>> 4e66ca3d
         let mut results = Vec::with_capacity(self.column_ids.len());
         for (index, col_id) in self.column_ids.iter().enumerate() {
             if row[index].is_none() {
@@ -87,4 +69,10 @@
         results.push(serialize_pk_and_column_id(pk, &SENTINEL_CELL_ID)?);
         Ok(results)
     }
+
+    /// Get column ids used by cell serializer to serialize.
+    /// TODO: This should probably not be exposed to user.
+    fn column_ids(&self) -> &[ColumnId] {
+        &self.column_ids
+    }
 }