--- conflicted
+++ resolved
@@ -107,21 +107,8 @@
             }),
             unit_id: u64::MAX,
             file_size: 1,
-<<<<<<< HEAD
-            vnode_bitmaps: vec![
-                VNodeBitmap {
-                    table_id: (i + 1) as u32,
-                    bitmap: vec![],
-                },
-                VNodeBitmap {
-                    table_id: (i + 2) as u32,
-                    bitmap: vec![],
-                },
-            ],
-=======
             table_ids: vec![(i + 1) as u32, (i + 2) as u32],
             unit_id: 0,
->>>>>>> 2aa7e8ef
         });
     }
     sst_info
